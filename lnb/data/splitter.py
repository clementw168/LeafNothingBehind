--- conflicted
+++ resolved
@@ -3,11 +3,10 @@
 import csv
 import os
 import os.path as osp
-<<<<<<< HEAD
+
 import shutil
 import argparse
-=======
->>>>>>> 33c78c0d
+
 
 import matplotlib
 import matplotlib.pyplot as plt
@@ -190,7 +189,7 @@
     """
     for _ in range(16):
         for data_index in missing_data_indexes:
-<<<<<<< HEAD
+
             if (number_of_data_for_valtest_for_a_grid < expected_grid_validation_test_size):
                 # Perform a vertical and horizontal cross check
                 # to get the valid data around the missing data
@@ -233,50 +232,6 @@
                                                  data_index[0], data_index[1] - 1) and number_of_data_for_valtest_for_a_grid < expected_grid_validation_test_size:
                             number_of_data_for_valtest_for_a_grid += 1
                             continue
-=======
-            if (
-                number_of_data_for_valtest_for_a_grid
-                < expected_grid_validation_test_size
-            ):
-                # Perform a vertical and horizontal cross check
-                # to get the valid data around the missing data
-                if data_index[0] < 32 and grid[data_index[0] + 1, data_index[1]] == 1:
-                    if valid_datas_index[data_index[0] + 1][data_index[1]] == 0:
-                        valid_datas_index[data_index[0] + 1][data_index[1]] = 1
-                        number_of_data_for_valtest_for_a_grid += 1
-                    if cross_check_for_whole(
-                        grid, valid_datas_index, data_index[0] + 1, data_index[1],
-                    ):
-                        number_of_data_for_valtest_for_a_grid += 1
-                        continue
-                if data_index[0] > 0 and grid[data_index[0] - 1, data_index[1]] == 1:
-                    if valid_datas_index[data_index[0] - 1][data_index[1]] == 0:
-                        valid_datas_index[data_index[0] - 1][data_index[1]] = 1
-                        number_of_data_for_valtest_for_a_grid += 1
-                    if cross_check_for_whole(
-                        grid, valid_datas_index, data_index[0] - 1, data_index[1],
-                    ):
-                        number_of_data_for_valtest_for_a_grid += 1
-                        continue
-                if data_index[1] < 32 and grid[data_index[0], data_index[1] + 1] == 1:
-                    if valid_datas_index[data_index[0]][data_index[1] + 1] == 0:
-                        valid_datas_index[data_index[0]][data_index[1] + 1] = 1
-                        number_of_data_for_valtest_for_a_grid += 1
-                    if cross_check_for_whole(
-                        grid, valid_datas_index, data_index[0], data_index[1] + 1,
-                    ):
-                        number_of_data_for_valtest_for_a_grid += 1
-                        continue
-                if data_index[1] > 0 and grid[data_index[0], data_index[1] - 1] == 1:
-                    if valid_datas_index[data_index[0]][data_index[1] - 1] == 0:
-                        valid_datas_index[data_index[0]][data_index[1] - 1] = 1
-                        number_of_data_for_valtest_for_a_grid += 1
-                    if cross_check_for_whole(
-                        grid, valid_datas_index, data_index[0], data_index[1] - 1,
-                    ):
-                        number_of_data_for_valtest_for_a_grid += 1
-                        continue
->>>>>>> 33c78c0d
 
                 # Perform a diagonal cross to get the valid data
                 # around the missing data
@@ -286,18 +241,11 @@
                         if valid_datas_index[data_index[0] + 1][data_index[1] - 1] == 0:
                             valid_datas_index[data_index[0] + 1][data_index[1] - 1] = 1
                             number_of_data_for_valtest_for_a_grid += 1
-<<<<<<< HEAD
+
                         if cross_check_for_whole(grid, valid_datas_index,
                                                  data_index[0] + 1,
                                                  data_index[1] - 1) and number_of_data_for_valtest_for_a_grid < expected_grid_validation_test_size:
-=======
-                        if cross_check_for_whole(
-                            grid,
-                            valid_datas_index,
-                            data_index[0] + 1,
-                            data_index[1] - 1,
-                        ):
->>>>>>> 33c78c0d
+
                             number_of_data_for_valtest_for_a_grid += 1
                             continue
             if (number_of_data_for_valtest_for_a_grid < expected_grid_validation_test_size):
@@ -306,18 +254,11 @@
                         if valid_datas_index[data_index[0] - 1][data_index[1] - 1] == 0:
                             valid_datas_index[data_index[0] - 1][data_index[1] - 1] = 1
                             number_of_data_for_valtest_for_a_grid += 1
-<<<<<<< HEAD
+
                         if cross_check_for_whole(grid, valid_datas_index,
                                                  data_index[0] - 1,
                                                  data_index[1] - 1) and number_of_data_for_valtest_for_a_grid < expected_grid_validation_test_size:
-=======
-                        if cross_check_for_whole(
-                            grid,
-                            valid_datas_index,
-                            data_index[0] - 1,
-                            data_index[1] - 1,
-                        ):
->>>>>>> 33c78c0d
+
                             number_of_data_for_valtest_for_a_grid += 1
                             continue
             if (number_of_data_for_valtest_for_a_grid < expected_grid_validation_test_size):
@@ -326,18 +267,11 @@
                         if valid_datas_index[data_index[0] - 1][data_index[1] + 1] == 0:
                             valid_datas_index[data_index[0] - 1][data_index[1] + 1] = 1
                             number_of_data_for_valtest_for_a_grid += 1
-<<<<<<< HEAD
+
                         if cross_check_for_whole(grid, valid_datas_index,
                                                  data_index[0] - 1,
                                                  data_index[1] + 1) and number_of_data_for_valtest_for_a_grid < expected_grid_validation_test_size:
-=======
-                        if cross_check_for_whole(
-                            grid,
-                            valid_datas_index,
-                            data_index[0] - 1,
-                            data_index[1] + 1,
-                        ):
->>>>>>> 33c78c0d
+
                             number_of_data_for_valtest_for_a_grid += 1
                             continue
             if (number_of_data_for_valtest_for_a_grid < expected_grid_validation_test_size):
@@ -346,18 +280,11 @@
                         if valid_datas_index[data_index[0] + 1][data_index[1] + 1] == 0:
                             valid_datas_index[data_index[0] + 1][data_index[1] + 1] = 1
                             number_of_data_for_valtest_for_a_grid += 1
-<<<<<<< HEAD
+
                         if cross_check_for_whole(grid, valid_datas_index,
                                                  data_index[0] + 1,
                                                  data_index[1] + 1) and number_of_data_for_valtest_for_a_grid < expected_grid_validation_test_size:
-=======
-                        if cross_check_for_whole(
-                            grid,
-                            valid_datas_index,
-                            data_index[0] + 1,
-                            data_index[1] + 1,
-                        ):
->>>>>>> 33c78c0d
+
                             number_of_data_for_valtest_for_a_grid += 1
                             continue
 
@@ -370,7 +297,7 @@
     valtest_data_num_per_grid = {}
 
     for grid_name, grid in grids.items():
-<<<<<<< HEAD
+
 
         validation_test_data_for_each_grid[grid_name] = np.zeros((33, 33),
                                                                  dtype=np.uint)
@@ -394,46 +321,7 @@
                 grid, valtest_data_num_per_grid[grid_name],
                 validation_test_data_for_each_grid[grid_name],
                 expected_grids_validation_test_size[grid_name])
-=======
-        if grid_name == "KALININGRAD_GUSEV_2018-04-07_2018-04-19":
-            validation_test_data_for_each_grid[grid_name] = copy.deepcopy(
-                grids[grid_name],
-            )
-        else:
-            validation_test_data_for_each_grid[grid_name] = np.zeros(
-                (33, 33), dtype=np.uint,
-            )
-            valtest_data_num_per_grid[grid_name] = 0
-            missing_datas_indexes, missing_size = get_missing_data_indexes(grid)
-
-            print(grid_name, "has", missing_size, "missing data")
-
-            (
-                validation_test_data_for_each_grid[grid_name],
-                valtest_data_num_per_grid[grid_name],
-            ) = valid_datas_arround_missing_datas(
-                grid,
-                missing_datas_indexes,
-                expected_grids_validation_test_size[grid_name],
-                validation_test_data_for_each_grid[grid_name],
-                valtest_data_num_per_grid[grid_name],
-            )
-
-            # Get data from the border
-            if (
-                valtest_data_num_per_grid[grid_name]
-                < expected_grids_validation_test_size[grid_name]
-            ):
-                (
-                    valtest_data_num_per_grid[grid_name],
-                    validation_test_data_for_each_grid[grid_name],
-                ) = get_border_data(
-                    grid,
-                    valtest_data_num_per_grid[grid_name],
-                    validation_test_data_for_each_grid[grid_name],
-                    expected_grids_validation_test_size[grid_name],
-                )
->>>>>>> 33c78c0d
+
 
     return validation_test_data_for_each_grid, valtest_data_num_per_grid
 
@@ -467,16 +355,10 @@
         print("===")
 
     print("========")
-<<<<<<< HEAD
+
     print("Based on each grid size expected total_val_test_data_size=",
           potential_total_val_test_data_size)
-=======
-    print(
-        "Based on each grid size expected total_val_test_data_size "
-        "(KALININGRAD_GUSEV_2018-04-07_2018-04-19 is fully taken) =",
-        potential_total_val_test_data_size,
-    )
->>>>>>> 33c78c0d
+
 
     real_test_val_dataset_total_size = 0
     for _, dataset_size in number_of_data_for_valtest_for_each_grids.items():
@@ -526,24 +408,19 @@
     return np.where(img_mask > 9, 0.0, interm)
 
 
-<<<<<<< HEAD
+
 def cloudy_pixels_proportions(line, from_cloudy_percentage, data_path):
     s2m_path = osp.join(data_path, 's2-mask')  # contains mask
-=======
-def cloudy_pixels_proportions(line, data_path):
-    s2m_path = osp.join(data_path, "s2-mask")  # contains mask
->>>>>>> 33c78c0d
+
 
     t1_mask = tif.imread(osp.join(s2m_path, line[2]))
     t2_mask = tif.imread(osp.join(s2m_path, line[1]))
 
-<<<<<<< HEAD
+
     proportions_array = [
         from_cloudy_percentage * 256 * 256,
         0.95 * 256 * 256]
-=======
-    proportions_array = [0.025 * 256 * 256, 0.95 * 256 * 256]
->>>>>>> 33c78c0d
+
 
     res = [-1, -1]
 
@@ -776,21 +653,18 @@
     return split_cloudy_set(cloudy_pixels)
 
 
-<<<<<<< HEAD
+
 def get_cloudy_dataset(dataset_to_check, from_cloudy_percentage, data_path):
 
     csv_path = osp.join(data_path, 'image_series.csv')
-=======
-def get_cloudy_dataset(dataset_to_check, data_path):
-    csv_path = osp.join(data_path, "image_series.csv")
->>>>>>> 33c78c0d
+
     series = pd.read_csv(csv_path)
 
     cloudy_pixels = {}
 
     for line in series.itertuples():
         name = line[1]
-<<<<<<< HEAD
+
         split = name.split('-')
         head, row, col = '-'.join(split[:5]), int(split[7]), int(split[8].split('.')[0])
         if head in dataset_to_check:
@@ -799,17 +673,7 @@
                     cloudy_pixels[head] = np.full((33, 33, 2), -1)
                 cloudy_pixels[head][row, col], proportions_array = cloudy_pixels_proportions(
                     line, from_cloudy_percentage, data_path)
-=======
-        split = name.split("-")
-        head, row, col = "-".join(split[:5]), int(split[7]), int(split[8].split(".")[0])
-        if head in dataset_to_check and dataset_to_check[head][row, col] == 1:
-            if head not in cloudy_pixels:
-                cloudy_pixels[head] = np.full((33, 33, 2), -1)
-            (
-                cloudy_pixels[head][row, col],
-                proportions_array,
-            ) = cloudy_pixels_proportions(line, data_path)
->>>>>>> 33c78c0d
+
 
     train_mask_cloudy, val_mask_cloudy, test_mask_cloudy = get_train_val_test_cloudy(
         cloudy_pixels, proportions_array,
@@ -839,7 +703,7 @@
     return size
 
 
-<<<<<<< HEAD
+
 def get_datasets_for_metrics(val_test_dataset, val_test_dataset_total_size,
                              grids_size, from_cloudy_percentage, data_path):
 
@@ -849,39 +713,25 @@
     # )
     # generalisation_dataset = {
     #     "KALININGRAD_GUSEV_2018-04-07_2018-04-19": kalingrad_copy}
-=======
-def get_datasets_for_metrics(
-    val_test_dataset, val_test_dataset_total_size, grids_size, data_path,
-):
-    # Generalisation dataset for the generalisation metrics
-    kalingrad_copy = copy.copy(
-        val_test_dataset["KALININGRAD_GUSEV_2018-04-07_2018-04-19"],
-    )
-    generalisation_dataset = {"KALININGRAD_GUSEV_2018-04-07_2018-04-19": kalingrad_copy}
->>>>>>> 33c78c0d
+
 
     # generalisation_size = get_dataset_size(generalisation_dataset)
     # print("Generalisation dataset size =", generalisation_size)
 
     # Data set for the netrics that give us the performance when the t et t-1
     # s1 data are very different
-<<<<<<< HEAD
+
     # s1_difference_dataset = get_s1_differences_dataset(val_test_dataset, data_path)
-=======
-    get_s1_differences_dataset(val_test_dataset, data_path)
->>>>>>> 33c78c0d
+
 
     # Data set for the netrics that give us the performance when the t et t-1
     # s1 data are very different
     print("\n==== CLOUDY VAL_TEST PART ====\n")
 
     train_mask_cloudy, val_mask_cloudy, test_mask_cloudy = get_cloudy_dataset(
-<<<<<<< HEAD
+
         val_test_dataset, from_cloudy_percentage, data_path)
-=======
-        val_test_dataset, data_path,
-    )
->>>>>>> 33c78c0d
+
 
     print("\n==== FIN DE LA CLOUDY VAL_TEST PART ====\n")
 
@@ -889,15 +739,11 @@
     val_test_dataset = remove_dataset_from_another(val_test_dataset, test_mask_cloudy)
     val_test_dataset = remove_dataset_from_another(val_test_dataset, train_mask_cloudy)
     # s1_difference_dataset = remove_dataset_from_another(s1_difference_dataset, train_mask_cloudy)
-<<<<<<< HEAD
+
     # generalisation_dataset = remove_dataset_from_another(generalisation_dataset, train_mask_cloudy)
 
     return val_test_dataset, train_mask_cloudy, val_mask_cloudy, test_mask_cloudy
-=======
-    generalisation_dataset = remove_dataset_from_another(
-        generalisation_dataset, train_mask_cloudy,
-    )
->>>>>>> 33c78c0d
+
 
     return (
         generalisation_dataset,
@@ -907,7 +753,7 @@
         test_mask_cloudy,
     )
 
-<<<<<<< HEAD
+
 def check_no_duplication(train_data_set,
                          #  val_generalisation_dataset,
                          #  test_generalisation_dataset,
@@ -918,8 +764,7 @@
                          val_mask_cloudy,
                          test_mask_cloudy
                          ):
-=======
->>>>>>> 33c78c0d
+
 
 def check_no_duplication(
     train_data_set,
@@ -936,7 +781,6 @@
         for i in range(32):
             for j in range(32):
                 if train_data_set[key][i, j] == 1:
-<<<<<<< HEAD
                     # if key in val_generalisation_dataset:
                     #     if val_generalisation_dataset[key][i, j] == 1:
                     #         raise ValueError(
@@ -948,21 +792,7 @@
                     #             "You have commun data between your train and "
                     #             "test_generalisation_dataset dataset "
                     #             f"at {key} index {i}{j}")
-=======
-                    if key in val_generalisation_dataset:
-                        if val_generalisation_dataset[key][i, j] == 1:
-                            raise ValueError(
-                                "You have commun data between your train and "
-                                f"val_generalisation_dataset at {key} index {i}{j}",
-                            )
-                    if key in test_generalisation_dataset:
-                        if test_generalisation_dataset[key][i, j] == 1:
-                            raise ValueError(
-                                "You have commun data between your train and "
-                                "test_generalisation_dataset dataset "
-                                f"at {key} index {i}{j}",
-                            )
->>>>>>> 33c78c0d
+
                     # if key in val_s1_difference_dataset:
                     #     if val_s1_difference_dataset[key][i, j] == 1:
                     #         raise ValueError(
@@ -1013,7 +843,6 @@
                     if dataset_1[key][i, j] == 1 and dataset_2[key][i, j] == 1:
                         raise ValueError(
                             "You have commun data between your "
-<<<<<<< HEAD
                             "validation and testing dataset")
 
 
@@ -1028,24 +857,7 @@
                    test_mask_cloudy,
                    data_path):
 
-=======
-                            "validation and testing dataset",
-                        )
-
-
-def final_checkers(
-    train_data_set,
-    val_generalisation_dataset,
-    test_generalisation_dataset,
-    #    val_s1_difference_dataset,
-    #    test_s1_difference_dataset,
-    val_regular_dataset,
-    test_regular_dataset,
-    val_mask_cloudy,
-    test_mask_cloudy,
-    data_path,
-):
->>>>>>> 33c78c0d
+
     # train_difference_dataset = get_s1_differences_dataset(train_data_set, data_path)
 
     # grid_show(train_difference_dataset, "TRAIN DIFF DATASET")
@@ -1065,14 +877,10 @@
         test_mask_cloudy,
     )
 
-<<<<<<< HEAD
+
     # check_no_duplication_val_test(val_generalisation_dataset,
     #                               test_generalisation_dataset)
-=======
-    check_no_duplication_val_test(
-        val_generalisation_dataset, test_generalisation_dataset,
-    )
->>>>>>> 33c78c0d
+
     # check_no_duplication_val_test(val_s1_difference_dataset,
     #                               test_s1_difference_dataset)
     check_no_duplication_val_test(val_regular_dataset, test_regular_dataset)
@@ -1112,15 +920,10 @@
     val_regular_dataset = {}
     test_regular_dataset = {}
 
-<<<<<<< HEAD
+
     # val_generalisation_dataset,
     # test_generalisation_dataset = get_one_of_two_datas(
     #     generalisation_dataset)
-=======
-    val_generalisation_dataset, test_generalisation_dataset = get_one_of_two_datas(
-        generalisation_dataset,
-    )
->>>>>>> 33c78c0d
 
     # val_s1_difference_dataset, test_s1_difference_dataset = get_one_of_two_datas(
     #     s1_difference_dataset)
@@ -1128,22 +931,14 @@
     val_regular_dataset, test_regular_dataset = get_one_of_two_datas(regular_dataset)
 
     print("========")
-<<<<<<< HEAD
+
     # print("test_generalisation_dataset size", get_dataset_size(
     #     test_generalisation_dataset
     # ))
     # print("val_generalisation_dataset size", get_dataset_size(
     #     val_generalisation_dataset
     # ))
-=======
-    print(
-        "test_generalisation_dataset size",
-        get_dataset_size(test_generalisation_dataset),
-    )
-    print(
-        "val_generalisation_dataset size", get_dataset_size(val_generalisation_dataset),
-    )
->>>>>>> 33c78c0d
+
     # print("test_s1_difference_dataset size", get_dataset_size(
     #     test_s1_difference_dataset
     # ))
@@ -1153,18 +948,9 @@
     print("test_regular_dataset size", get_dataset_size(test_regular_dataset))
     print("val_regular_dataset size", get_dataset_size(val_regular_dataset))
 
-<<<<<<< HEAD
     return (  # val_s1_difference_dataset, test_s1_difference_dataset,
         val_regular_dataset, test_regular_dataset)
-=======
-    return (
-        val_generalisation_dataset,
-        test_generalisation_dataset,
-        # val_s1_difference_dataset, test_s1_difference_dataset,
-        val_regular_dataset,
-        test_regular_dataset,
-    )
->>>>>>> 33c78c0d
+
 
 
 def clean_empty_key(array):
@@ -1249,28 +1035,18 @@
         size_check(data_path, "train_cloudy.csv"),
     )
 
-<<<<<<< HEAD
+
     # print("Check size for val generalisation dataset taken from CSV = ", size_check(data_path,
     #                                                                                 "validation_generalisation.csv"))
     # print("Check size for test generalisation dataset taken from CSV = ", size_check(data_path,
     #                                                                                  "test_generalisation.csv"))
-=======
-    print(
-        "Check size for val generalisation dataset taken from CSV = ",
-        size_check(data_path, "validation_generalisation.csv"),
-    )
-    print(
-        "Check size for test generalisation dataset taken from CSV = ",
-        size_check(data_path, "test_generalisation.csv"),
-    )
->>>>>>> 33c78c0d
 
     # print("Check size for val s1 difference dataset taken from CSV = ", size_check(
     #     "validation_s1_difference.csv"))
     # print("Check size for test s1 difference dataset taken from CSV = ", size_check(
     #     "test_s1_difference.csv"))
 
-<<<<<<< HEAD
+
     print("Check size for val regular dataset taken from CSV = ", size_check(data_path,
                                                                              "validation_regular.csv"))
     print("Check size for test regular dataset taken from CSV = ", size_check(data_path,
@@ -1312,66 +1088,6 @@
                    grids_array["validation_mask_cloudy.csv"],
                    grids_array["test_mask_cloudy.csv"],
                    data_path)
-=======
-    print(
-        "Check size for val regular dataset taken from CSV = ",
-        size_check(data_path, "validation_regular.csv"),
-    )
-    print(
-        "Check size for test regular dataset taken from CSV = ",
-        size_check(data_path, "test_regular.csv"),
-    )
-
-    print(
-        "Check size for val_mask_cloudy dataset taken from CSV = ",
-        size_check(data_path, "validation_mask_cloudy.csv"),
-    )
-    print(
-        "Check size for test_mask_cloudy dataset taken from CSV = ",
-        size_check(data_path, "test_mask_cloudy.csv"),
-    )
-
-    grids_array = get_all_grids(
-        data_path,
-        [
-            "train_regular.csv",
-            "train_cloudy.csv",
-            "validation_generalisation.csv",
-            "test_generalisation.csv",
-            #  "validation_s1_difference.csv",
-            #  "test_s1_difference.csv",
-            "validation_regular.csv",
-            "test_regular.csv",
-            "validation_mask_cloudy.csv",
-            "test_mask_cloudy.csv",
-        ],
-    )
-
-    final_checkers(
-        grids_array["train_regular.csv"],
-        grids_array["validation_generalisation.csv"],
-        grids_array["test_generalisation.csv"],
-        #    grids_array["validation_s1_difference.csv"],
-        #    grids_array["test_s1_difference.csv"],
-        grids_array["validation_regular.csv"],
-        grids_array["test_regular.csv"],
-        grids_array["validation_mask_cloudy.csv"],
-        grids_array["test_mask_cloudy.csv"],
-        data_path,
-    )
-    final_checkers(
-        grids_array["train_cloudy.csv"],
-        grids_array["validation_generalisation.csv"],
-        grids_array["test_generalisation.csv"],
-        #    grids_array["validation_s1_difference.csv"],
-        #    grids_array["test_s1_difference.csv"],
-        grids_array["validation_regular.csv"],
-        grids_array["test_regular.csv"],
-        grids_array["validation_mask_cloudy.csv"],
-        grids_array["test_mask_cloudy.csv"],
-        data_path,
-    )
->>>>>>> 33c78c0d
 
 
 def join_dataset(dataset_1, dataset_2):
@@ -1416,21 +1132,12 @@
     ) = split_train_val_test(VALIDATION_TEST_PERCENT, DATA_PATH)
 
     (
-<<<<<<< HEAD
+
         # generalisation_dataset,
         #   s1_difference_dataset,
         regular_dataset, train_mask_cloudy, val_mask_cloudy, test_mask_cloudy) = get_datasets_for_metrics(
         val_test_dataset, val_test_dataset_total_size, grids_size, from_cloudy_percentage / 100, DATA_PATH
-=======
-        generalisation_dataset,
-        #   s1_difference_dataset,
-        regular_dataset,
-        train_mask_cloudy,
-        val_mask_cloudy,
-        test_mask_cloudy,
-    ) = get_datasets_for_metrics(
-        val_test_dataset, val_test_dataset_total_size, grids_size, DATA_PATH,
->>>>>>> 33c78c0d
+
     )
 
     train_data_set = join_dataset(train_mask_cloudy, train_data_set)
@@ -1453,31 +1160,20 @@
     )
     print("========")
 
-<<<<<<< HEAD
+
     (val_regular_dataset,
      test_regular_dataset) = split_val_test(regular_dataset)
     # generalisation_dataset,
     # s1_difference_dataset,
     # regular_dataset
     # )
-=======
-    (
-        val_generalisation_dataset,
-        test_generalisation_dataset,
-        val_regular_dataset,
-        test_regular_dataset,
-    ) = split_val_test(
-        generalisation_dataset,
-        # s1_difference_dataset,
-        regular_dataset,
-    )
->>>>>>> 33c78c0d
+
 
     print("val_mask_cloudy_dataset size", get_dataset_size(val_mask_cloudy))
     print("test_mask_cloudy_dataset size", get_dataset_size(test_mask_cloudy))
     print("========")
 
-<<<<<<< HEAD
+
     clean_empty_key([
         # val_generalisation_dataset,
         # test_generalisation_dataset,
@@ -1485,18 +1181,7 @@
                     #  test_s1_difference_dataset,
                     val_regular_dataset,
                     test_regular_dataset])
-=======
-    clean_empty_key(
-        [
-            val_generalisation_dataset,
-            test_generalisation_dataset,
-            #  val_s1_difference_dataset,
-            #  test_s1_difference_dataset,
-            val_regular_dataset,
-            test_regular_dataset,
-        ],
-    )
->>>>>>> 33c78c0d
+
 
     final_checkers(
         train_data_set,
@@ -1521,7 +1206,6 @@
         test_regular_dataset,
         val_mask_cloudy,
         test_mask_cloudy,
-<<<<<<< HEAD
         DATA_PATH)
 
     create_csv(DATA_PATH,
@@ -1535,26 +1219,7 @@
                 "test_regular.csv": test_regular_dataset,
                 "validation_mask_cloudy.csv": val_mask_cloudy,
                 "test_mask_cloudy.csv": test_mask_cloudy})
-=======
-        DATA_PATH,
-    )
-
-    create_csv(
-        DATA_PATH,
-        {
-            "train_regular.csv": train_data_set,
-            "train_cloudy.csv": train_cloudy_dataset,
-            "validation_generalisation.csv": val_generalisation_dataset,
-            "test_generalisation.csv": test_generalisation_dataset,
-            # "validation_s1_difference.csv": val_s1_difference_dataset,
-            # "test_s1_difference.csv": test_s1_difference_dataset,
-            "validation_regular.csv": val_regular_dataset,
-            "test_regular.csv": test_regular_dataset,
-            "validation_mask_cloudy.csv": val_mask_cloudy,
-            "test_mask_cloudy.csv": test_mask_cloudy,
-        },
-    )
->>>>>>> 33c78c0d
+
 
     test_csv(DATA_PATH)
 
