--- conflicted
+++ resolved
@@ -424,12 +424,8 @@
         super().__init__(model_config)
         ae_config = model_config['ae_config']
         self.ae = AutoEncoder(**ae_config)
-<<<<<<< HEAD
-        self.mask_conv = nn.Conv2d(6, model_config["mask_embedding_channels"], kernel_size=1, stride=1)
-=======
         self.mask_conv = nn.Conv2d(1, model_config["mask_embedding_channels"],
                                    kernel_size=1, stride=1)
->>>>>>> 6dde7fa5
 
     # pylint: disable=unused-argument
     def forward(self, s1_data: torch.Tensor, in_lai: torch.Tensor,
